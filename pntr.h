--- conflicted
+++ resolved
@@ -4,11 +4,8 @@
  * Configuration:
  *
  * PNTR_SUPPORT_DEFAULT_FONT: Enables the default font
-<<<<<<< HEAD
  * PNTR_SUPPORT_TTF: Enables TTF font loading
-=======
  * PNTR_NO_SUPPORT_PNG: Disables loading/saving PNG images
->>>>>>> aca5b25b
  * PNTR_PIXELFORMAT_RGBA: Use the RGBA format
  * PNTR_PIXELFORMAT_ARGB: Use the ARGB pixel format
  * PNTR_NO_CUTE_PNG_IMPLEMENTATION: Skips defining CUTE_PNG_IMPLEMENTATION
