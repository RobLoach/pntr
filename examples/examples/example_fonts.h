--- conflicted
+++ resolved
@@ -13,27 +13,22 @@
 
     // BM Font
     bmFont = pntr_load_bmfont("resources/bmfont.png", " abcdefghijklmnopqrstuvwxyzABCDEFGHIJKLMNOPQRSTUVWXYZ0123456789.,!?-+/");
-
     if (bmFont == NULL) {
         printf("resources/bmfont.png not loaded!\n");
-        return;
     }
 
     // TTY Font
     ttyFont = pntr_load_ttyfont("resources/ttyfont-16x16.png", 16, 16,
         "\x7f !\"#$%&'()*+,-./0123456789:;<=>?@ABCDEFGHIJKLMNOPQRSTUVWXYZ[\\]^_`abcdefghijklmnopqrstuvwxyz{|}~");
+    if (ttyFont == NULL) {
+        printf("resources/ttyfonFailed to load ttyFontt-16x16.png not loaded");
+    }
 
-<<<<<<< HEAD
     // TTF Font
     ttfFont = pntr_load_ttffont("resources/tuffy.ttf", 24);
-=======
     if (ttyFont == NULL) {
         printf("resources/ttyfont-16x16.png not loaded!\n");
-        return;
     }
-
-
->>>>>>> 6e570935
 }
 
 const char* example_fonts_update(pntr_image* canvas) {
@@ -63,8 +58,8 @@
     pntr_draw_rectangle(canvas, 230, 50, 100, 12, PNTR_PINK);
     pntr_draw_text(canvas, ttfFont, "TTF Font Example", 230, 50);
 
-    pntr_draw_rectangle(canvas, 10, 80, ttfFont->atlas->width, ttfFont->atlas->height, PNTR_WHITE);
-    pntr_draw_image(canvas, ttfFont->atlas, 10, 80);
+    //pntr_draw_rectangle(canvas, 10, 80, ttfFont->atlas->width, ttfFont->atlas->height, PNTR_WHITE);
+    //pntr_draw_image(canvas, ttfFont->atlas, 10, 80);
 
     return "Fonts";
 }
